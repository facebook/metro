--- conflicted
+++ resolved
@@ -33,11 +33,7 @@
       'es7.objectRestSpread',
       'flow',
       'react',
-<<<<<<< HEAD
-      'react.displayName',
-=======
       'regenerator',
->>>>>>> d1dc802e
     ],
     sourceFileName: filename,
     sourceMaps: false,
