/**
 * Copyright (c) Meta Platforms, Inc. and affiliates.
 *
 * This source code is licensed under the MIT license found in the
 * LICENSE file in the root directory of this source tree.
 *
 * @format
 * @flow strict-local
 */

'use strict';

import type {IncomingMessage, ServerResponse} from 'http';
import type {CacheStore} from 'metro-cache';
import typeof MetroCache from 'metro-cache';
import type {CustomResolver} from 'metro-resolver';
import type {MixedSourceMap} from 'metro-source-map';
import type {JsTransformerConfig} from 'metro-transform-worker';
import type {TransformResult} from 'metro/src/DeltaBundler';
import type {
  DeltaResult,
  Graph,
  Module,
  SerializerOptions,
} from 'metro/src/DeltaBundler/types.flow.js';
import type {Reporter} from 'metro/src/lib/reporting';
import type {TransformVariants} from 'metro/src/ModuleGraph/types.flow.js';
import type Server from 'metro/src/Server';

export type PostProcessBundleSourcemap = ({
  code: Buffer | string,
  map: MixedSourceMap,
  outFileName: string,
  ...
}) => {
  code: Buffer | string,
  map: MixedSourceMap | string,
  ...
};

type ExtraTransformOptions = {
  +preloadedModules: {[path: string]: true, ...} | false,
  +ramGroups: Array<string>,
  +transform: {
    +experimentalImportSupport: boolean,
    +inlineRequires: {+blockList: {[string]: true, ...}, ...} | boolean,
    +nonInlinedRequires?: $ReadOnlyArray<string>,
    +unstable_disableES6Transforms?: boolean,
  },
  ...
};

export type GetTransformOptionsOpts = {
  dev: boolean,
  hot: boolean,
  platform: ?string,
};

export type GetTransformOptions = (
  entryPoints: $ReadOnlyArray<string>,
  options: GetTransformOptionsOpts,
  getDependenciesOf: (string) => Promise<Array<string>>,
) => Promise<ExtraTransformOptions>;

export type Middleware = (
  IncomingMessage,
  ServerResponse,
  ((e: ?Error) => mixed),
) => mixed;

type ResolverConfigT = {
  assetExts: $ReadOnlyArray<string>,
  assetResolutions: $ReadOnlyArray<string>,
  blacklistRE?: RegExp | Array<RegExp>,
  blockList: RegExp | Array<RegExp>,
  disableHierarchicalLookup: boolean,
  dependencyExtractor: ?string,
  emptyModulePath: string,
  extraNodeModules: {[name: string]: string, ...},
  hasteImplModulePath: ?string,
  unstable_hasteMapModulePath: ?string,
  nodeModulesPaths: $ReadOnlyArray<string>,
  platforms: $ReadOnlyArray<string>,
  resolveRequest: ?CustomResolver,
  resolverMainFields: $ReadOnlyArray<string>,
  sourceExts: $ReadOnlyArray<string>,
  useWatchman: boolean,
<<<<<<< HEAD
  requireCycleIgnorePatterns: $ReadOnlyArray<string>,
|};
=======
};
>>>>>>> e5c0173e

type SerializerConfigT = {
  createModuleIdFactory: () => (path: string) => number,
  customSerializer: ?(
    entryPoint: string,
    preModules: $ReadOnlyArray<Module<>>,
    graph: Graph<>,
    options: SerializerOptions,
  ) => Promise<string | {code: string, map: string}>,
  experimentalSerializerHook: (graph: Graph<>, delta: DeltaResult<>) => mixed,
  getModulesRunBeforeMainModule: (entryFilePath: string) => Array<string>,
  getPolyfills: ({platform: ?string, ...}) => $ReadOnlyArray<string>,
  getRunModuleStatement: (number | string) => string,
  polyfillModuleNames: $ReadOnlyArray<string>,
  postProcessBundleSourcemap: PostProcessBundleSourcemap,
  processModuleFilter: (modules: Module<>) => boolean,
};

type TransformerConfigT = {
  ...JsTransformerConfig,
  getTransformOptions: GetTransformOptions,
  transformVariants: TransformVariants,
  workerPath: string,
  publicPath: string,
  experimentalImportBundleSupport: boolean,
};

type MetalConfigT = {
  cacheStores: $ReadOnlyArray<CacheStore<TransformResult<>>>,
  cacheVersion: string,
  fileMapCacheDirectory?: string,
  hasteMapCacheDirectory?: string, // Deprecated, alias of fileMapCacheDirectory
  maxWorkers: number,
  projectRoot: string,
  stickyWorkers: boolean,
  transformerPath: string,
  reporter: Reporter,
  resetCache: boolean,
  watchFolders: $ReadOnlyArray<string>,
};

type ServerConfigT = {
  enhanceMiddleware: (Middleware, Server) => Middleware,
  useGlobalHotkey: boolean,
  port: number,
  unstable_serverRoot: ?string,
  rewriteRequestUrl: string => string,
  runInspectorProxy: boolean,
  verifyConnections: boolean,
};

type SymbolicatorConfigT = {
  customizeFrame: ({
    +file: ?string,
    +lineNumber: ?number,
    +column: ?number,
    +methodName: ?string,
    ...
  }) => ?{+collapse?: boolean} | Promise<?{+collapse?: boolean}>,
};

export type InputConfigT = $Shape<{
  ...MetalConfigT,
  ...$ReadOnly<{
    cacheStores:
      | $ReadOnlyArray<CacheStore<TransformResult<>>>
      | (MetroCache => $ReadOnlyArray<CacheStore<TransformResult<>>>),
    resolver: $Shape<ResolverConfigT>,
    server: $Shape<ServerConfigT>,
    serializer: $Shape<SerializerConfigT>,
    symbolicator: $Shape<SymbolicatorConfigT>,
    transformer: $Shape<TransformerConfigT>,
  }>,
}>;

export type IntermediateConfigT = {
  ...MetalConfigT,
  ...{
    resolver: ResolverConfigT,
    server: ServerConfigT,
    serializer: SerializerConfigT,
    symbolicator: SymbolicatorConfigT,
    transformer: TransformerConfigT,
  },
};

export type ConfigT = $ReadOnly<{
  ...$ReadOnly<MetalConfigT>,
  ...$ReadOnly<{
    resolver: $ReadOnly<ResolverConfigT>,
    server: $ReadOnly<ServerConfigT>,
    serializer: $ReadOnly<SerializerConfigT>,
    symbolicator: $ReadOnly<SymbolicatorConfigT>,
    transformer: $ReadOnly<TransformerConfigT>,
  }>,
}>;

export type YargArguments = {
  config?: string,
  cwd?: string,
  port?: string | number,
  host?: string,
  projectRoot?: string,
  watchFolders?: Array<string>,
  assetExts?: Array<string>,
  sourceExts?: Array<string>,
  platforms?: Array<string>,
  'max-workers'?: string | number,
  maxWorkers?: string | number,
  transformer?: string,
  'reset-cache'?: boolean,
  resetCache?: boolean,
  runInspectorProxy?: boolean,
  verbose?: boolean,
  ...
};<|MERGE_RESOLUTION|>--- conflicted
+++ resolved
@@ -85,12 +85,8 @@
   resolverMainFields: $ReadOnlyArray<string>,
   sourceExts: $ReadOnlyArray<string>,
   useWatchman: boolean,
-<<<<<<< HEAD
   requireCycleIgnorePatterns: $ReadOnlyArray<string>,
-|};
-=======
-};
->>>>>>> e5c0173e
+};
 
 type SerializerConfigT = {
   createModuleIdFactory: () => (path: string) => number,
