/**
 * Copyright (c) Facebook, Inc. and its affiliates.
 *
 * This source code is licensed under the MIT license found in the
 * LICENSE file in the root directory of this source tree.
 *
 * @flow
 * @format
 */

'use strict';

const TerminalReporter = require('metro/src/lib/TerminalReporter');

const getDefaultConfig = require('./defaults');
const getMaxWorkers = require('metro/src/lib/getMaxWorkers');

const {Terminal} = require('metro-core');

import type {ConfigT, OldConfigT} from './configTypes.flow';
import type {Reporter} from 'metro/src/lib/reporting';

type DeprecatedMetroOptions = {|
  resetCache?: boolean,
|};

type PublicMetroOptions = {|
  ...DeprecatedMetroOptions,
  config: OldConfigT,
  maxWorkers?: number,
  minifierPath?: string,
  port?: ?number,
  reporter?: Reporter,
|};

// We get the metro runServer signature here and create the new config out of it
async function convertOldToNew({
  config,
  resetCache = false,
  maxWorkers = getMaxWorkers(),
  minifierPath,
  // $FlowFixMe TODO t0 https://github.com/facebook/flow/issues/183
  port = null,
  reporter = new TerminalReporter(new Terminal(process.stdout)),
}: PublicMetroOptions): Promise<ConfigT> {
  const {
    allowPnp,
    getBlacklistRE,
    cacheStores,
    createModuleIdFactory,
    cacheVersion,
    getProjectRoot,
    getWatchFolders,
    getTransformModulePath,
    resolveRequest,
    getAssetExts,
    getPlatforms,
    getProvidesModuleNodeModules,
    getResolverMainFields,
    getSourceExts,
    hasteImplModulePath,
    dynamicDepsInPackages,
    getPolyfillModuleNames,
    getAsyncRequireModulePath,
    getRunModuleStatement,
    getPolyfills,
    postProcessBundleSourcemap,
    getModulesRunBeforeMainModule,
    getUseGlobalHotkey,
    enhanceMiddleware,
    assetRegistryPath,
    getEnableBabelRCLookup,
    getTransformOptions,
    postMinifyProcess,
    getWorkerPath,
    extraNodeModules,
    transformVariants,
    processModuleFilter,
    virtualMapper,
  } = config;

  const defaultConfig = await getDefaultConfig(getProjectRoot());

  const assetExts = defaultConfig.resolver.assetExts.concat(
    (getAssetExts && getAssetExts()) || [],
  );
  const sourceExts = defaultConfig.resolver.sourceExts.concat(
    (getSourceExts && getSourceExts()) || [],
  );
  const platforms =
    (getPlatforms && getPlatforms()) || defaultConfig.resolver.platforms;

  const providesModuleNodeModules =
    typeof getProvidesModuleNodeModules === 'function'
      ? getProvidesModuleNodeModules()
      : defaultConfig.resolver.providesModuleNodeModules;

  const watchFolders = getWatchFolders();

  return {
    resolver: {
      allowPnp,
      assetExts,
      platforms,
      providesModuleNodeModules,
      resolverMainFields: getResolverMainFields(),
      sourceExts,
      hasteImplModulePath,
      extraNodeModules,
      resolveRequest,
      blacklistRE: getBlacklistRE()
        ? getBlacklistRE()
        : defaultConfig.resolver.blacklistRE,
      useWatchman: true,
      virtualMapper,
    },
    serializer: {
      customSerializer: defaultConfig.serializer.customSerializer,
      createModuleIdFactory:
        createModuleIdFactory || defaultConfig.serializer.createModuleIdFactory,
      polyfillModuleNames: getPolyfillModuleNames(),
      getRunModuleStatement,
      getPolyfills,
      postProcessBundleSourcemap,
      processModuleFilter:
        processModuleFilter || defaultConfig.serializer.processModuleFilter,
      getModulesRunBeforeMainModule,
      experimentalSerializerHook: () => {},
    },
    server: {
      useGlobalHotkey: getUseGlobalHotkey(),
      port,
      enableVisualizer: false,
      enhanceMiddleware,
    },
    transformer: {
      assetPlugins: defaultConfig.transformer.assetPlugins,
      assetRegistryPath,
      asyncRequireModulePath: getAsyncRequireModulePath(),
      babelTransformerPath: getTransformModulePath(),
      dynamicDepsInPackages,
      enableBabelRCLookup: getEnableBabelRCLookup(),
      enableBabelRuntime: true,
      getTransformOptions,
      minifierConfig: defaultConfig.transformer.minifierConfig,
      minifierPath: minifierPath || defaultConfig.transformer.minifierPath,
      optimizationSizeLimit: 150 * 1024, // 150 KiB enforced for old configs.
      postMinifyProcess,
      transformVariants: transformVariants
        ? transformVariants()
        : defaultConfig.transformer.transformVariants,
      workerPath: getWorkerPath(),
      publicPath: '/assets',
    },

    reporter,
    cacheStores,
    cacheVersion,
    projectRoot: getProjectRoot(),
    stickyWorkers: defaultConfig.stickyWorkers,
    watchFolders,
    transformerPath: defaultConfig.transformerPath,
    resetCache,
    maxWorkers,
<<<<<<< HEAD
    useCustomPolyfill: false,
=======
    visualizer: {presets: []},
>>>>>>> 4a492181
  };
}

module.exports = {
  convertOldToNew,
};<|MERGE_RESOLUTION|>--- conflicted
+++ resolved
@@ -162,11 +162,8 @@
     transformerPath: defaultConfig.transformerPath,
     resetCache,
     maxWorkers,
-<<<<<<< HEAD
     useCustomPolyfill: false,
-=======
     visualizer: {presets: []},
->>>>>>> 4a492181
   };
 }
 
