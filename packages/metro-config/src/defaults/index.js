--- conflicted
+++ resolved
@@ -118,11 +118,8 @@
   maxWorkers: getMaxWorkers(),
   resetCache: false,
   reporter: new TerminalReporter(new Terminal(process.stdout)),
-<<<<<<< HEAD
   useCustomPolyfill: false,
-=======
   visualizer: {presets: []},
->>>>>>> 4a492181
 });
 
 async function getDefaultConfig(rootPath: ?string): Promise<ConfigT> {
