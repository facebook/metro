--- conflicted
+++ resolved
@@ -14,20 +14,13 @@
   "license": "MIT",
   "dependencies": {
     "cosmiconfig": "^5.0.5",
-<<<<<<< HEAD
-    "jest-validate": "^24.0.0",
-    "metro": "0.53.0",
-    "metro-cache": "0.53.0",
-    "metro-core": "0.53.0",
-    "pretty-format": "^24.0.0"
+    "jest-validate": "^24.5.0",
+    "metro": "0.53.1",
+    "metro-cache": "0.53.1",
+    "metro-core": "0.53.1",
+    "pretty-format": "^24.5.0"
   },
   "devDependencies": {
     "strip-ansi": "^4.0.0"
-=======
-    "metro": "0.53.1",
-    "metro-cache": "0.53.1",
-    "metro-core": "0.53.1",
-    "pretty-format": "24.0.0-alpha.6"
->>>>>>> fa97c382
   }
 }