{
  "name": "metro-config",
  "version": "0.49.1",
  "description": "🚇 Config parser for Metro",
  "main": "src/index.js",
  "repository": {
    "type": "git",
    "url": "git@github.com:facebook/metro.git"
  },
  "scripts": {
    "prepare-release": "test -d build && rm -rf src.real && mv src src.real && mv build src",
    "cleanup-release": "test ! -e build && mv src build && mv src.real src"
  },
  "license": "MIT",
  "dependencies": {
    "cosmiconfig": "^5.0.5",
<<<<<<< HEAD
    "jest-validate": "^23.6.0",
    "metro": "0.48.1",
    "metro-cache": "0.48.1",
    "metro-core": "0.48.1",
    "pretty-format": "^23.4.1"
=======
    "metro": "0.49.1",
    "metro-cache": "0.49.1",
    "metro-core": "0.49.1",
    "pretty-format": "24.0.0-alpha.4"
>>>>>>> 61445e19
  },
  "devDependencies": {
    "strip-ansi": "^4.0.0"
  }
}<|MERGE_RESOLUTION|>--- conflicted
+++ resolved
@@ -14,18 +14,11 @@
   "license": "MIT",
   "dependencies": {
     "cosmiconfig": "^5.0.5",
-<<<<<<< HEAD
-    "jest-validate": "^23.6.0",
-    "metro": "0.48.1",
-    "metro-cache": "0.48.1",
-    "metro-core": "0.48.1",
-    "pretty-format": "^23.4.1"
-=======
+    "jest-validate": "^24.0.0",
     "metro": "0.49.1",
     "metro-cache": "0.49.1",
     "metro-core": "0.49.1",
-    "pretty-format": "24.0.0-alpha.4"
->>>>>>> 61445e19
+    "pretty-format": "^24.0.0"
   },
   "devDependencies": {
     "strip-ansi": "^4.0.0"
