{
  "name": "metro-config",
  "version": "0.80.4",
  "description": "🚇 Config parser for Metro.",
  "main": "src/index.js",
  "repository": {
    "type": "git",
    "url": "git@github.com:facebook/metro.git"
  },
  "scripts": {
    "prepare-release": "test -d build && rm -rf src.real && mv src src.real && mv build src",
    "cleanup-release": "test ! -e build && mv src build && mv src.real src"
  },
  "license": "MIT",
  "dependencies": {
    "connect": "^3.6.5",
    "cosmiconfig": "^5.0.5",
    "jest-validate": "^29.6.3",
<<<<<<< HEAD
    "metro": "0.80.3",
    "metro-cache": "0.80.3",
    "metro-core": "0.80.3",
    "metro-minify-terser": "0.80.3",
    "metro-runtime": "0.80.3"
=======
    "metro": "0.80.4",
    "metro-cache": "0.80.4",
    "metro-core": "0.80.4",
    "metro-runtime": "0.80.4"
>>>>>>> 702e1b8f
  },
  "devDependencies": {
    "@types/connect": "^3.4.35",
    "pretty-format": "^26.5.2",
    "strip-ansi": "^6.0.0"
  },
  "engines": {
    "node": ">=18"
  }
}<|MERGE_RESOLUTION|>--- conflicted
+++ resolved
@@ -16,18 +16,11 @@
     "connect": "^3.6.5",
     "cosmiconfig": "^5.0.5",
     "jest-validate": "^29.6.3",
-<<<<<<< HEAD
-    "metro": "0.80.3",
-    "metro-cache": "0.80.3",
-    "metro-core": "0.80.3",
-    "metro-minify-terser": "0.80.3",
-    "metro-runtime": "0.80.3"
-=======
     "metro": "0.80.4",
     "metro-cache": "0.80.4",
     "metro-core": "0.80.4",
+    "metro-minify-terser": "0.80.4",
     "metro-runtime": "0.80.4"
->>>>>>> 702e1b8f
   },
   "devDependencies": {
     "@types/connect": "^3.4.35",
