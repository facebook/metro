/**
 * Copyright (c) Meta Platforms, Inc. and affiliates.
 *
 * This source code is licensed under the MIT license found in the
 * LICENSE file in the root directory of this source tree.
 *
 * @flow
 * @format
 */

'use strict';

/*::
export type * from './Worker.flow';
*/

try {
  // $FlowFixMe[untyped-import]
  require('metro-babel-register').unstable_registerForMetroMonorepo();
} catch {}

<<<<<<< HEAD
export type {JsTransformOptions as TransformOptions} from 'metro-transform-worker';

export type Worker = {
  +transform: typeof transform,
};

type TransformerInterface = {
  transform(
    JsTransformerConfig,
    string,
    string,
    Buffer,
    JsTransformOptions,
  ): Promise<TransformResult<>>,
};

export type TransformerConfig = {
  transformerPath: string,
  transformerConfig: JsTransformerConfig,
  ...
};

type Data = $ReadOnly<{
  result: TransformResult<>,
  sha1: string,
  transformFileStartLogEntry: LogEntry,
  transformFileEndLogEntry: LogEntry,
}>;

async function transform(
  filename: string,
  transformOptions: JsTransformOptions,
  projectRoot: string,
  transformerConfig: TransformerConfig,
  fileBuffer?: Buffer,
): Promise<Data> {
  let data;

  if (fileBuffer && fileBuffer.type === 'Buffer') {
    data = Buffer.from(fileBuffer.data);
  } else {
    data = fs.readFileSync(path.resolve(projectRoot, filename));
  }
  return transformFile(
    filename,
    data,
    transformOptions,
    projectRoot,
    transformerConfig,
  );
}

async function transformFile(
  filename: string,
  data: Buffer,
  transformOptions: JsTransformOptions,
  projectRoot: string,
  transformerConfig: TransformerConfig,
): Promise<Data> {
  // eslint-disable-next-line no-useless-call
  const Transformer = (require.call(
    null,
    transformerConfig.transformerPath,
  ): TransformerInterface);

  const transformFileStartLogEntry = {
    action_name: 'Transforming file',
    action_phase: 'start',
    file_name: filename,
    log_entry_label: 'Transforming file',
    start_timestamp: process.hrtime(),
  };

  const sha1 = crypto.createHash('sha1').update(data).digest('hex');

  const result = await Transformer.transform(
    transformerConfig.transformerConfig,
    projectRoot,
    filename,
    data,
    transformOptions,
  );

  // The babel cache caches scopes and pathes for already traversed AST nodes.
  // Clearing the cache here since the nodes of the transformed file are no longer referenced.
  // This isn't stritcly necessary since the cache uses a WeakMap. However, WeakMap only permit
  // that unreferenced keys are collected but the values still hold references to the Scope and NodePaths.
  // Manually clearing the cache allows the GC to collect the Scope and NodePaths without checking if there
  // exist any other references to the keys.
  traverse.cache.clear();

  const transformFileEndLogEntry = getEndLogEntry(
    transformFileStartLogEntry,
    filename,
  );

  return {
    result,
    sha1,
    transformFileStartLogEntry,
    transformFileEndLogEntry,
  };
}

function getEndLogEntry(startLogEntry: LogEntry, filename: string): LogEntry {
  const timeDelta = process.hrtime(startLogEntry.start_timestamp);
  const duration_ms = Math.round((timeDelta[0] * 1e9 + timeDelta[1]) / 1e6);

  return {
    action_name: 'Transforming file',
    action_phase: 'end',
    file_name: filename,
    duration_ms,
    log_entry_label: 'Transforming file',
  };
}

module.exports = ({
  transform,
}: Worker);
=======
module.exports = require('./Worker.flow');
>>>>>>> 100ca6ff
<|MERGE_RESOLUTION|>--- conflicted
+++ resolved
@@ -19,127 +19,4 @@
   require('metro-babel-register').unstable_registerForMetroMonorepo();
 } catch {}
 
-<<<<<<< HEAD
-export type {JsTransformOptions as TransformOptions} from 'metro-transform-worker';
-
-export type Worker = {
-  +transform: typeof transform,
-};
-
-type TransformerInterface = {
-  transform(
-    JsTransformerConfig,
-    string,
-    string,
-    Buffer,
-    JsTransformOptions,
-  ): Promise<TransformResult<>>,
-};
-
-export type TransformerConfig = {
-  transformerPath: string,
-  transformerConfig: JsTransformerConfig,
-  ...
-};
-
-type Data = $ReadOnly<{
-  result: TransformResult<>,
-  sha1: string,
-  transformFileStartLogEntry: LogEntry,
-  transformFileEndLogEntry: LogEntry,
-}>;
-
-async function transform(
-  filename: string,
-  transformOptions: JsTransformOptions,
-  projectRoot: string,
-  transformerConfig: TransformerConfig,
-  fileBuffer?: Buffer,
-): Promise<Data> {
-  let data;
-
-  if (fileBuffer && fileBuffer.type === 'Buffer') {
-    data = Buffer.from(fileBuffer.data);
-  } else {
-    data = fs.readFileSync(path.resolve(projectRoot, filename));
-  }
-  return transformFile(
-    filename,
-    data,
-    transformOptions,
-    projectRoot,
-    transformerConfig,
-  );
-}
-
-async function transformFile(
-  filename: string,
-  data: Buffer,
-  transformOptions: JsTransformOptions,
-  projectRoot: string,
-  transformerConfig: TransformerConfig,
-): Promise<Data> {
-  // eslint-disable-next-line no-useless-call
-  const Transformer = (require.call(
-    null,
-    transformerConfig.transformerPath,
-  ): TransformerInterface);
-
-  const transformFileStartLogEntry = {
-    action_name: 'Transforming file',
-    action_phase: 'start',
-    file_name: filename,
-    log_entry_label: 'Transforming file',
-    start_timestamp: process.hrtime(),
-  };
-
-  const sha1 = crypto.createHash('sha1').update(data).digest('hex');
-
-  const result = await Transformer.transform(
-    transformerConfig.transformerConfig,
-    projectRoot,
-    filename,
-    data,
-    transformOptions,
-  );
-
-  // The babel cache caches scopes and pathes for already traversed AST nodes.
-  // Clearing the cache here since the nodes of the transformed file are no longer referenced.
-  // This isn't stritcly necessary since the cache uses a WeakMap. However, WeakMap only permit
-  // that unreferenced keys are collected but the values still hold references to the Scope and NodePaths.
-  // Manually clearing the cache allows the GC to collect the Scope and NodePaths without checking if there
-  // exist any other references to the keys.
-  traverse.cache.clear();
-
-  const transformFileEndLogEntry = getEndLogEntry(
-    transformFileStartLogEntry,
-    filename,
-  );
-
-  return {
-    result,
-    sha1,
-    transformFileStartLogEntry,
-    transformFileEndLogEntry,
-  };
-}
-
-function getEndLogEntry(startLogEntry: LogEntry, filename: string): LogEntry {
-  const timeDelta = process.hrtime(startLogEntry.start_timestamp);
-  const duration_ms = Math.round((timeDelta[0] * 1e9 + timeDelta[1]) / 1e6);
-
-  return {
-    action_name: 'Transforming file',
-    action_phase: 'end',
-    file_name: filename,
-    duration_ms,
-    log_entry_label: 'Transforming file',
-  };
-}
-
-module.exports = ({
-  transform,
-}: Worker);
-=======
-module.exports = require('./Worker.flow');
->>>>>>> 100ca6ff
+module.exports = require('./Worker.flow');