/**
 * Copyright (c) Meta Platforms, Inc. and affiliates.
 *
 * This source code is licensed under the MIT license found in the
 * LICENSE file in the root directory of this source tree.
 *
 * @flow strict-local
 * @format
 */

/**
 * Portions of this code are based on the Synchronous Cycle Collection
 * algorithm described in:
 *
 * David F. Bacon and V. T. Rajan. 2001. Concurrent Cycle Collection in
 * Reference Counted Systems. In Proceedings of the 15th European Conference on
 * Object-Oriented Programming (ECOOP '01). Springer-Verlag, Berlin,
 * Heidelberg, 207–235.
 *
 * Notable differences from the algorithm in the paper:
 * 1. Our implementation uses the inverseDependencies set (which we already
 *    have to maintain) instead of a separate refcount variable. A module's
 *    reference count is equal to the size of its inverseDependencies set, plus
 *    1 if it's an entry point of the graph.
 * 2. We keep the "root buffer" (possibleCycleRoots) free of duplicates by
 *    making it a Set, instead of storing a "buffered" flag on each node.
 * 3. On top of tracking edges between nodes, we also count references between
 *    nodes and entries in the importBundleNames set.
 */

'use strict';

import type {
  Dependency,
  Graph,
  GraphInputOptions,
  Module,
  Options,
  TransformResultDependency,
  RequireContext,
} from './types.flow';

import CountingSet from '../lib/CountingSet';
import {
  appendContextQueryParam,
  removeContextQueryParam,
} from '../lib/contextModule';

import * as path from 'path';
const invariant = require('invariant');
const nullthrows = require('nullthrows');

// TODO: Convert to a Flow enum
type NodeColor =
  // In use or free
  | 'black'

  // Possible member of cycle
  | 'gray'

  // Member of garbage cycle
  | 'white'

  // Possible root of cycle
  | 'purple'

  // Inherently acyclic node (Not currently used)
  | 'green';

// Private state for the graph that persists between operations.
export opaque type PrivateState = {
  +gc: {
    // GC state for nodes in the graph (graph.dependencies)
    +color: Map<string, NodeColor>,
    +possibleCycleRoots: Set<string>,

    // Reference counts for entries in importBundleNames
    +importBundleRefs: Map<string, number>,
  },
};

function createGraph<T>(options: GraphInputOptions): Graph<T> {
  return {
    ...options,
    dependencies: new Map(),
    importBundleNames: new Set(),
    privateState: {
      gc: {
        color: new Map(),
        possibleCycleRoots: new Set(),
        importBundleRefs: new Map(),
      },
    },
  };
}

type Result<T> = {
  added: Map<string, Module<T>>,
  modified: Map<string, Module<T>>,
  deleted: Set<string>,
};

/**
 * Internal data structure that the traversal logic uses to know which of the
 * files have been modified. This allows to return the added modules before the
 * modified ones (which is useful for things like Hot Module Reloading).
 **/
type Delta = $ReadOnly<{
  added: Set<string>,
  modified: Set<string>,
  deleted: Set<string>,

  // A place to temporarily track inverse dependencies for a module while it is
  // being processed but has not been added to `graph.dependencies` yet.
  earlyInverseDependencies: Map<string, CountingSet<string>>,
}>;

type InternalOptions<T> = $ReadOnly<{
  experimentalImportBundleSupport: boolean,
  onDependencyAdd: () => mixed,
  onDependencyAdded: () => mixed,
  resolve: Options<T>['resolve'],
  transform: Options<T>['transform'],
  transformContext: Options<T>['transformContext'],
  shallow: boolean,
}>;

function getInternalOptions<T>({
  transform,
  transformContext,
  resolve,
  onProgress,
  experimentalImportBundleSupport,
  shallow,
}: Options<T>): InternalOptions<T> {
  let numProcessed = 0;
  let total = 0;

  return {
    experimentalImportBundleSupport,
    transform,
    transformContext,
    resolve,
    onDependencyAdd: () => onProgress && onProgress(numProcessed, ++total),
    onDependencyAdded: () => onProgress && onProgress(++numProcessed, total),
    shallow,
  };
}

/**
 * Dependency Traversal logic for the Delta Bundler. This method calculates
 * the modules that should be included in the bundle by traversing the
 * dependency graph.
 * Instead of traversing the whole graph each time, it just calculates the
 * difference between runs by only traversing the added/removed dependencies.
 * To do so, it uses the passed graph dependencies and it mutates it.
 * The paths parameter contains the absolute paths of the root files that the
 * method should traverse. Normally, these paths should be the modified files
 * since the last traversal.
 */
async function traverseDependencies<T>(
  paths: $ReadOnlyArray<string>,
  graph: Graph<T>,
  options: Options<T>,
): Promise<Result<T>> {
  const delta = {
    added: new Set(),
    modified: new Set(),
    deleted: new Set(),
    earlyInverseDependencies: new Map(),
  };

  const internalOptions = getInternalOptions(options);

  for (const path of paths) {
    // Start traversing from modules that are already part of the dependency graph.
    if (graph.dependencies.get(path)) {
      delta.modified.add(path);

      await traverseDependenciesForSingleFile(
        path,
        graph,
        delta,
        internalOptions,
      );
    }
  }

  collectCycles(graph, delta);

  const added = new Map();
  for (const path of delta.added) {
    added.set(path, nullthrows(graph.dependencies.get(path)));
  }

  const modified = new Map();
  for (const path of delta.modified) {
    // Only report a module as modified if we're not already reporting it as added.
    if (!delta.added.has(path)) {
      modified.set(path, nullthrows(graph.dependencies.get(path)));
    }
  }

  return {
    added,
    modified,
    deleted: delta.deleted,
  };
}

async function initialTraverseDependencies<T>(
  graph: Graph<T>,
  options: Options<T>,
): Promise<Result<T>> {
  const delta = {
    added: new Set(),
    modified: new Set(),
    deleted: new Set(),
    earlyInverseDependencies: new Map(),
  };

  const internalOptions = getInternalOptions(options);

  invariant(
    graph.dependencies.size === 0,
    'initialTraverseDependencies called on nonempty graph',
  );
  invariant(
    graph.importBundleNames.size === 0,
    'initialTraverseDependencies called on nonempty graph',
  );

  graph.privateState.gc.color.clear();
  graph.privateState.gc.possibleCycleRoots.clear();
  graph.privateState.gc.importBundleRefs.clear();

  for (const path of graph.entryPoints) {
    // Each entry point implicitly has a refcount of 1, so mark them all black.
    graph.privateState.gc.color.set(path, 'black');
  }

  await Promise.all(
    [...graph.entryPoints].map((path: string) =>
      traverseDependenciesForSingleFile(path, graph, delta, internalOptions),
    ),
  );

  reorderGraph(graph, {
    shallow: options.shallow,
  });

  return {
    added: graph.dependencies,
    modified: new Map(),
    deleted: new Set(),
  };
}

async function traverseDependenciesForSingleFile<T>(
  path: string,
  graph: Graph<T>,
  delta: Delta,
  options: InternalOptions<T>,
): Promise<void> {
  options.onDependencyAdd();

  await processModule(
    path,
    graph,
    delta,
    options,
    graph.dependencies.get(path)?.contextParams,
  );

  options.onDependencyAdded();
}

async function processModule<T>(
  path: string,
  graph: Graph<T>,
  delta: Delta,
  options: InternalOptions<T>,
  contextParams?: RequireContext,
): Promise<Module<T>> {
  const resolvedContextParams =
    contextParams || graph.dependencies.get(path)?.contextParams;

  // Transform the file via the given option.
  // TODO: Unbind the transform method from options
  let result;
  if (resolvedContextParams) {
    const modulePath = removeContextQueryParam(path);
    result = await options.transformContext(modulePath, resolvedContextParams);
  } else {
    result = await options.transform(path);
  }

  // Get the absolute path of all sub-dependencies (some of them could have been
  // moved but maintain the same relative path).
  const currentDependencies = resolveDependencies(
    path,
    result.dependencies,
    options,
  );

  const previousModule = graph.dependencies.get(path) || {
    inverseDependencies:
      delta.earlyInverseDependencies.get(path) || new CountingSet(),
    path,
  };
  const previousDependencies = previousModule.dependencies || new Map();

  // Update the module information.
  const module = {
    ...previousModule,
    contextParams: resolvedContextParams,
    dependencies: new Map(previousDependencies),
    getSource: result.getSource,
    output: result.output,
  };
  graph.dependencies.set(module.path, module);

  // Diff dependencies (1/2): remove dependencies that have changed or been removed.
  for (const [key, prevDependency] of previousDependencies) {
    const curDependency = currentDependencies.get(key);
    if (
      !curDependency ||
      curDependency.absolutePath !== prevDependency.absolutePath ||
      (options.experimentalImportBundleSupport &&
        curDependency.data.data.asyncType !==
          prevDependency.data.data.asyncType)
    ) {
      removeDependency(module, key, prevDependency, graph, delta, options);
    }
  }

  // Diff dependencies (2/2): add dependencies that have changed or been added.
  const promises = [];
  for (const [key, curDependency] of currentDependencies) {
    const prevDependency = previousDependencies.get(key);
    if (
      !prevDependency ||
      prevDependency.absolutePath !== curDependency.absolutePath ||
      (options.experimentalImportBundleSupport &&
        prevDependency.data.data.asyncType !==
          curDependency.data.data.asyncType)
    ) {
      promises.push(
        addDependency(module, key, curDependency, graph, delta, options),
      );
    }
  }

  await Promise.all(promises);

  // Replace dependencies with the correctly-ordered version. As long as all
  // the above promises have resolved, this will be the same map but without
  // the added nondeterminism of promise resolution order. Because this
  // assignment does not add or remove edges, it does NOT invalidate any of the
  // garbage collection state.

  // Catch obvious errors with a cheap assertion.
  invariant(
    module.dependencies.size === currentDependencies.size,
    'Failed to add the correct dependencies',
  );

  // $FlowFixMe[cannot-write]
  module.dependencies = currentDependencies;

  return module;
}

async function addDependency<T>(
  parentModule: Module<T>,
  key: string,
  dependency: Dependency,
  graph: Graph<T>,
  delta: Delta,
  options: InternalOptions<T>,
): Promise<void> {
  const path = dependency.absolutePath;

  // The module may already exist, in which case we just need to update some
  // bookkeeping instead of adding a new node to the graph.
  let module = graph.dependencies.get(path);

  if (options.shallow) {
    // Don't add a node for the module if the graph is shallow (single-module).
  } else if (
    options.experimentalImportBundleSupport &&
    dependency.data.data.asyncType != null
  ) {
    // Don't add a node for the module if we are traversing async dependencies
    // lazily (and this is an async dependency). Instead, record it in
    // importBundleNames.
    incrementImportBundleReference(dependency, graph);
  } else {
    if (!module) {
      // Add a new node to the graph.
      const earlyInverseDependencies = delta.earlyInverseDependencies.get(path);
      if (earlyInverseDependencies) {
        // This module is being transformed at the moment in parallel, so we
        // should only mark its parent as an inverse dependency.
        earlyInverseDependencies.add(parentModule.path);
      } else {
        if (delta.deleted.has(path)) {
          // Mark the addition by clearing a prior deletion.
          delta.deleted.delete(path);
        } else {
          // Mark the addition in the added set.
          delta.added.add(path);
          delta.modified.delete(path);
        }
        delta.earlyInverseDependencies.set(path, new CountingSet());

        options.onDependencyAdd();
        module = await processModule(
          path,
          graph,
          delta,
          options,
          dependency.data.data.contextParams,
        );
        options.onDependencyAdded();

        graph.dependencies.set(module.path, module);
      }
    }
    if (module) {
      // We either added a new node to the graph, or we're updating an existing one.
      module.inverseDependencies.add(parentModule.path);
      markModuleInUse(module, graph);
    }
  }

  // Always update the parent's dependency map.
  // This means the parent's dependencies can get desynced from
  // inverseDependencies and the other fields in the case of lazy edges.
  // Not an optimal representation :(
  parentModule.dependencies.set(key, dependency);
}

function removeDependency<T>(
  parentModule: Module<T>,
  key: string,
  dependency: Dependency,
  graph: Graph<T>,
  delta: Delta,
  options: InternalOptions<T>,
): void {
  parentModule.dependencies.delete(key);

  const {absolutePath} = dependency;

  if (
    options.experimentalImportBundleSupport &&
    dependency.data.data.asyncType != null
  ) {
    decrementImportBundleReference(dependency, graph);
  }

  const module = graph.dependencies.get(absolutePath);

  if (!module) {
    return;
  }
  module.inverseDependencies.delete(parentModule.path);
  if (
    module.inverseDependencies.size > 0 ||
    graph.entryPoints.has(absolutePath)
  ) {
    // The reference count has decreased, but not to zero.
    // NOTE: Each entry point implicitly has a refcount of 1.
    markAsPossibleCycleRoot(module, graph);
  } else {
    // The reference count has decreased to zero.
    releaseModule(module, graph, delta, options);
  }
}

function resolveDependencies<T>(
  parentPath: string,
  dependencies: $ReadOnlyArray<TransformResultDependency>,
  options: InternalOptions<T>,
): Map<string, Dependency> {
  const maybeResolvedDeps = new Map();
  for (const dep of dependencies) {
    let resolvedDep;
    try {
<<<<<<< HEAD
      // `require.context`
      if (result.data.contextParams) {
        let absolutePath = path.join(parentPath, '..', result.name);

        // Ensure the filepath has uniqueness applied to ensure multiple `require.context`
        // statements can be used to target the same file with different properties.
        absolutePath = appendContextQueryParam(
          absolutePath,
          result.data.contextParams,
        );

        return [
          relativePath,
          {
            // TODO: Verify directory exists
            // absolutePath: options.resolve(parentPath, dep.name),
            absolutePath,
            data: result,
          },
        ];
      }
      return [
        relativePath,
        {
          absolutePath: options.resolve(parentPath, relativePath),
          data: result,
        },
      ];
=======
      resolvedDep = {
        absolutePath: options.resolve(parentPath, dep.name),
        data: dep,
      };
>>>>>>> c389f0b4
    } catch (error) {
      // Ignore unavailable optional dependencies. They are guarded
      // with a try-catch block and will be handled during runtime.
      if (dep.data.isOptional !== true) {
        throw error;
      }
    }
    const key = dep.data.key;
    if (maybeResolvedDeps.has(key)) {
      throw new Error(
        `resolveDependencies: Found duplicate dependency key '${key}' in ${parentPath}`,
      );
    }
    maybeResolvedDeps.set(key, resolvedDep);
  }

  const resolvedDeps = new Map();
  // Return just the dependencies we successfully resolved.
  // FIXME: This has a bad bug affecting all dependencies *after* an unresolved
  // optional dependency. We'll need to propagate the nulls all the way to the
  // serializer and the require() runtime to keep the dependency map from being
  // desynced from the contents of the module.
  for (const [key, resolvedDep] of maybeResolvedDeps) {
    if (resolvedDep) {
      resolvedDeps.set(key, resolvedDep);
    }
  }
  return resolvedDeps;
}

/**
 * Re-traverse the dependency graph in DFS order to reorder the modules and
 * guarantee the same order between runs. This method mutates the passed graph.
 */
function reorderGraph<T>(
  graph: Graph<T>,
  options: {shallow: boolean, ...},
): void {
  const orderedDependencies = new Map();

  graph.entryPoints.forEach((entryPoint: string) => {
    const mainModule = graph.dependencies.get(entryPoint);

    if (!mainModule) {
      throw new ReferenceError('Module not registered in graph: ' + entryPoint);
    }

    reorderDependencies(graph, mainModule, orderedDependencies, options);
  });

  graph.dependencies = orderedDependencies;
}

function reorderDependencies<T>(
  graph: Graph<T>,
  module: Module<T>,
  orderedDependencies: Map<string, Module<T>>,
  options: {shallow: boolean, ...},
): void {
  if (module.path) {
    if (orderedDependencies.has(module.path)) {
      return;
    }

    orderedDependencies.set(module.path, module);
  }

  module.dependencies.forEach((dependency: Dependency) => {
    const path = dependency.absolutePath;
    const childModule = graph.dependencies.get(path);

    if (!childModule) {
      if (dependency.data.data.asyncType != null || options.shallow) {
        return;
      } else {
        throw new ReferenceError('Module not registered in graph: ' + path);
      }
    }

    reorderDependencies(graph, childModule, orderedDependencies, options);
  });
}

/** Garbage collection functions */

// Add an entry to importBundleNames (or increase the reference count of an existing one)
function incrementImportBundleReference<T>(
  dependency: Dependency,
  graph: Graph<T>,
) {
  const {absolutePath} = dependency;

  graph.privateState.gc.importBundleRefs.set(
    absolutePath,
    (graph.privateState.gc.importBundleRefs.get(absolutePath) ?? 0) + 1,
  );
  graph.importBundleNames.add(absolutePath);
}

// Decrease the reference count of an entry in importBundleNames (and delete it if necessary)
function decrementImportBundleReference<T>(
  dependency: Dependency,
  graph: Graph<T>,
) {
  const {absolutePath} = dependency;

  const prevRefCount = nullthrows(
    graph.privateState.gc.importBundleRefs.get(absolutePath),
  );
  invariant(
    prevRefCount > 0,
    'experimentalImportBundleSupport: import bundle refcount not valid',
  );
  graph.privateState.gc.importBundleRefs.set(absolutePath, prevRefCount - 1);
  if (prevRefCount === 1) {
    graph.privateState.gc.importBundleRefs.delete(absolutePath);
    graph.importBundleNames.delete(absolutePath);
  }
}

// Mark a module as in use (ref count >= 1)
function markModuleInUse<T>(module: Module<T>, graph: Graph<T>) {
  graph.privateState.gc.color.set(module.path, 'black');
}

// Delete an unreachable module from the graph immediately, unless it's queued
// for later deletion as a potential cycle root. Delete the module's outbound
// edges.
// Called when the reference count of a module has reached 0.
function releaseModule<T>(
  module: Module<T>,
  graph: Graph<T>,
  delta: Delta,
  options: InternalOptions<T>,
) {
  for (const [key, dependency] of module.dependencies) {
    removeDependency(module, key, dependency, graph, delta, options);
  }
  graph.privateState.gc.color.set(module.path, 'black');
  if (!graph.privateState.gc.possibleCycleRoots.has(module.path)) {
    freeModule(module, graph, delta);
  }
}

// Delete an unreachable module from the graph.
function freeModule<T>(module: Module<T>, graph: Graph<T>, delta: Delta) {
  if (delta.added.has(module.path)) {
    // Mark the deletion by clearing a prior addition.
    delta.added.delete(module.path);
  } else {
    // Mark the deletion in the deleted set.
    delta.deleted.add(module.path);
    delta.modified.delete(module.path);
  }

  // This module is not used anywhere else! We can clear it from the bundle.
  // Clean up all the state associated with this module in order to correctly
  // re-add it if we encounter it again.
  graph.dependencies.delete(module.path);
  delta.earlyInverseDependencies.delete(module.path);
  graph.privateState.gc.possibleCycleRoots.delete(module.path);
  graph.privateState.gc.color.delete(module.path);
}

// Mark a module as a possible cycle root
function markAsPossibleCycleRoot<T>(module: Module<T>, graph: Graph<T>) {
  if (nullthrows(graph.privateState.gc.color.get(module.path)) !== 'purple') {
    graph.privateState.gc.color.set(module.path, 'purple');
    graph.privateState.gc.possibleCycleRoots.add(module.path);
  }
}

// Collect any unreachable cycles in the graph.
function collectCycles<T>(graph: Graph<T>, delta: Delta) {
  // Mark recursively from roots (trial deletion)
  for (const path of graph.privateState.gc.possibleCycleRoots) {
    const module = nullthrows(graph.dependencies.get(path));
    const color = nullthrows(graph.privateState.gc.color.get(path));
    if (color === 'purple') {
      markGray(module, graph);
    } else {
      graph.privateState.gc.possibleCycleRoots.delete(path);
      if (
        color === 'black' &&
        module.inverseDependencies.size === 0 &&
        !graph.entryPoints.has(path)
      ) {
        freeModule(module, graph, delta);
      }
    }
  }
  // Scan recursively from roots (undo unsuccessful trial deletions)
  for (const path of graph.privateState.gc.possibleCycleRoots) {
    const module = nullthrows(graph.dependencies.get(path));
    scan(module, graph);
  }
  // Collect recursively from roots (free unreachable cycles)
  for (const path of graph.privateState.gc.possibleCycleRoots) {
    graph.privateState.gc.possibleCycleRoots.delete(path);
    const module = nullthrows(graph.dependencies.get(path));
    collectWhite(module, graph, delta);
  }
}

function markGray<T>(module: Module<T>, graph: Graph<T>) {
  const color = nullthrows(graph.privateState.gc.color.get(module.path));
  if (color !== 'gray') {
    graph.privateState.gc.color.set(module.path, 'gray');
    for (const dependency of module.dependencies.values()) {
      const childModule = nullthrows(
        graph.dependencies.get(dependency.absolutePath),
      );
      // The inverse dependency will be restored during the scan phase if this module remains live.
      childModule.inverseDependencies.delete(module.path);
      markGray(childModule, graph);
    }
  }
}

function scan<T>(module: Module<T>, graph: Graph<T>) {
  const color = nullthrows(graph.privateState.gc.color.get(module.path));
  if (color === 'gray') {
    if (
      module.inverseDependencies.size > 0 ||
      graph.entryPoints.has(module.path)
    ) {
      scanBlack(module, graph);
    } else {
      graph.privateState.gc.color.set(module.path, 'white');
      for (const dependency of module.dependencies.values()) {
        const childModule = nullthrows(
          graph.dependencies.get(dependency.absolutePath),
        );
        scan(childModule, graph);
      }
    }
  }
}

function scanBlack<T>(module: Module<T>, graph: Graph<T>) {
  graph.privateState.gc.color.set(module.path, 'black');
  for (const dependency of module.dependencies.values()) {
    const childModule = nullthrows(
      graph.dependencies.get(dependency.absolutePath),
    );
    // The inverse dependency must have been deleted during the mark phase.
    childModule.inverseDependencies.add(module.path);
    const childColor = nullthrows(
      graph.privateState.gc.color.get(childModule.path),
    );
    if (childColor !== 'black') {
      scanBlack(childModule, graph);
    }
  }
}

function collectWhite<T>(module: Module<T>, graph: Graph<T>, delta: Delta) {
  const color = nullthrows(graph.privateState.gc.color.get(module.path));
  if (
    color === 'white' &&
    !graph.privateState.gc.possibleCycleRoots.has(module.path)
  ) {
    graph.privateState.gc.color.set(module.path, 'black');
    for (const dependency of module.dependencies.values()) {
      const childModule = nullthrows(
        graph.dependencies.get(dependency.absolutePath),
      );
      collectWhite(childModule, graph, delta);
    }
    freeModule(module, graph, delta);
  }
}

/** End of garbage collection functions */

module.exports = {
  createGraph,
  initialTraverseDependencies,
  traverseDependencies,
  reorderGraph,
};<|MERGE_RESOLUTION|>--- conflicted
+++ resolved
@@ -487,49 +487,37 @@
   const maybeResolvedDeps = new Map();
   for (const dep of dependencies) {
     let resolvedDep;
-    try {
-<<<<<<< HEAD
-      // `require.context`
-      if (result.data.contextParams) {
-        let absolutePath = path.join(parentPath, '..', result.name);
-
-        // Ensure the filepath has uniqueness applied to ensure multiple `require.context`
-        // statements can be used to target the same file with different properties.
-        absolutePath = appendContextQueryParam(
-          absolutePath,
-          result.data.contextParams,
-        );
-
-        return [
-          relativePath,
-          {
-            // TODO: Verify directory exists
-            // absolutePath: options.resolve(parentPath, dep.name),
-            absolutePath,
-            data: result,
-          },
-        ];
-      }
-      return [
-        relativePath,
-        {
-          absolutePath: options.resolve(parentPath, relativePath),
-          data: result,
-        },
-      ];
-=======
+
+    // `require.context`
+    if (dep.data.contextParams) {
+      let absolutePath = path.join(parentPath, '..', dep.name);
+
+      // Ensure the filepath has uniqueness applied to ensure multiple `require.context`
+      // statements can be used to target the same file with different properties.
+      absolutePath = appendContextQueryParam(
+        absolutePath,
+        dep.data.contextParams,
+      );
+
       resolvedDep = {
-        absolutePath: options.resolve(parentPath, dep.name),
+        absolutePath,
         data: dep,
       };
->>>>>>> c389f0b4
-    } catch (error) {
-      // Ignore unavailable optional dependencies. They are guarded
-      // with a try-catch block and will be handled during runtime.
-      if (dep.data.isOptional !== true) {
-        throw error;
+    } else {
+      try {
+        resolvedDep = {
+          absolutePath: options.resolve(parentPath, dep.name),
+          data: dep,
+        };
+      } catch (error) {
+        // Ignore unavailable optional dependencies. They are guarded
+        // with a try-catch block and will be handled during runtime.
+        if (dep.data.isOptional !== true) {
+          throw error;
+        }
       }
     }
+
     const key = dep.data.key;
     if (maybeResolvedDeps.has(key)) {
       throw new Error(
