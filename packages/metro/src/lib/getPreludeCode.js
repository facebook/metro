/**
 * Copyright (c) Meta Platforms, Inc. and affiliates.
 *
 * This source code is licensed under the MIT license found in the
 * LICENSE file in the root directory of this source tree.
 *
 * @flow strict
 * @format
 */

'use strict';

function getPreludeCode({
  extraVars,
  isDev,
  globalPrefix,
<<<<<<< HEAD
  requireCycleIgnorePatterns,
}: {|
  +extraVars?: {[string]: mixed, ...},
  +isDev: boolean,
  +globalPrefix: string,
  +requireCycleIgnorePatterns: $ReadOnlyArray<string>,
|}): string {
=======
}: {
  +extraVars?: {[string]: mixed, ...},
  +isDev: boolean,
  +globalPrefix: string,
}): string {
>>>>>>> e5c0173e
  const vars = [
    // Ensure these variable names match the ones referenced in metro-runtime
    // require.js
    '__BUNDLE_START_TIME__=this.nativePerformanceNow?nativePerformanceNow():Date.now()',
    `__DEV__=${String(isDev)}`,
    ...formatExtraVars(extraVars),
    'process=this.process||{}',
    `__METRO_GLOBAL_PREFIX__='${globalPrefix}'`,
  ];

  if (isDev) {
    // Ensure these variable names match the ones referenced in metro-runtime
    // require.js
    vars.push(
      `__METRO_REQUIRE_CYCLE_IGNORE_PATTERNS__=${JSON.stringify(
        requireCycleIgnorePatterns,
      )}`,
    );
  }

  return `var ${vars.join(',')};${processEnv(
    isDev ? 'development' : 'production',
  )}`;
}

const excluded = new Set(['__BUNDLE_START_TIME__', '__DEV__', 'process']);

function formatExtraVars(extraVars: ?{[string]: mixed, ...}): Array<string> {
  const assignments = [];

  for (const key in extraVars) {
    if (extraVars.hasOwnProperty(key) && !excluded.has(key)) {
      /* $FlowFixMe(>=0.95.0 site=react_native_fb) This comment suppresses an
       * error found when Flow v0.95 was deployed. To see the error, delete
       * this comment and run Flow. */
      assignments.push(`${key}=${JSON.stringify(extraVars[key])}`);
    }
  }

  return assignments;
}

function processEnv(nodeEnv: string): string {
  return `process.env=process.env||{};process.env.NODE_ENV=process.env.NODE_ENV||${JSON.stringify(
    nodeEnv,
  )};`;
}

module.exports = getPreludeCode;<|MERGE_RESOLUTION|>--- conflicted
+++ resolved
@@ -14,21 +14,13 @@
   extraVars,
   isDev,
   globalPrefix,
-<<<<<<< HEAD
   requireCycleIgnorePatterns,
-}: {|
+}: {
   +extraVars?: {[string]: mixed, ...},
   +isDev: boolean,
   +globalPrefix: string,
   +requireCycleIgnorePatterns: $ReadOnlyArray<string>,
-|}): string {
-=======
-}: {
-  +extraVars?: {[string]: mixed, ...},
-  +isDev: boolean,
-  +globalPrefix: string,
 }): string {
->>>>>>> e5c0173e
   const vars = [
     // Ensure these variable names match the ones referenced in metro-runtime
     // require.js
