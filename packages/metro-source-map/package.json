--- conflicted
+++ resolved
@@ -12,13 +12,8 @@
     "cleanup-release": "test ! -e build && mv src build && mv src.real src"
   },
   "dependencies": {
-<<<<<<< HEAD
-    "@babel/traverse": "^7.14.7",
-    "@babel/types": "^7.0.0",
-=======
     "@babel/traverse": "^7.20.0",
     "@babel/types": "^7.20.0",
->>>>>>> 9d7e34e5
     "invariant": "^2.2.4",
     "metro-symbolicate": "0.73.5",
     "nullthrows": "^1.1.1",
