--- conflicted
+++ resolved
@@ -23,12 +23,7 @@
   },
   "license": "MIT",
   "devDependencies": {
-<<<<<<< HEAD
-    "@babel/parser": "^7.0.0",
+    "@babel/parser": "^7.14.0",
     "uglify-js": "^3.13.0"
-=======
-    "@babel/parser": "^7.14.0",
-    "uglify-es": "^3.1.9"
->>>>>>> 49728324
   }
 }