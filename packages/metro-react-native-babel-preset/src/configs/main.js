/**
 * Copyright (c) Facebook, Inc. and its affiliates.
 *
 * This source code is licensed under the MIT license found in the
 * LICENSE file in the root directory of this source tree.
 *
 * @format
 */

'use strict';

const lazyImports = require('./lazy-imports');
const passthroughSyntaxPlugins = require('../passthrough-syntax-plugins');

function isTypeScriptSource(fileName) {
  return !!fileName && fileName.endsWith('.ts');
}

function isTSXSource(fileName) {
  return !!fileName && fileName.endsWith('.tsx');
}

const defaultPluginsBeforeRegenerator = [
  [require('@babel/plugin-syntax-flow')],
  [require('@babel/plugin-transform-block-scoping')],
  [
    require('@babel/plugin-proposal-class-properties'),
    // use `this.foo = bar` instead of `this.defineProperty('foo', ...)`
    {loose: true},
  ],
  [require('@babel/plugin-syntax-dynamic-import')],
  [require('@babel/plugin-syntax-export-default-from')],
  ...passthroughSyntaxPlugins,
];

const defaultPluginsAfterRegenerator = [
  [require('@babel/plugin-transform-unicode-regex')],
];

const getPreset = (src, options) => {
  const transformProfile =
    (options && options.unstable_transformProfile) || 'default';
  const isHermesStable = transformProfile === 'hermes-stable';
  const isHermesCanary = transformProfile === 'hermes-canary';
  const isHermes = isHermesStable || isHermesCanary;

  const isNull = src == null;
  const hasClass = isNull || src.indexOf('class') !== -1;
  const hasForOf =
    isNull || (src.indexOf('for') !== -1 && src.indexOf('of') !== -1);

  const extraPlugins = [];
  if (!options.useTransformReactJSXExperimental) {
    extraPlugins.push([require('@babel/plugin-transform-react-jsx')]);
  }

  if (!options || !options.disableImportExportTransform) {
    extraPlugins.push(
      [require('@babel/plugin-proposal-export-default-from')],
      [
        require('@babel/plugin-transform-modules-commonjs'),
        {
          strict: false,
          strictMode: false, // prevent "use strict" injections
          lazy:
            options && options.lazyImportExportTransform != null
              ? options.lazyImportExportTransform
              : importSpecifier => lazyImports.has(importSpecifier),
          allowTopLevelThis: true, // dont rewrite global `this` -> `undefined`
        },
      ],
    );
  }

  if (hasClass) {
    extraPlugins.push([require('@babel/plugin-transform-classes')]);
  }

  // TODO(gaearon): put this back into '=>' indexOf bailout
  // and patch react-refresh to not depend on this transform.
  extraPlugins.push([require('@babel/plugin-transform-arrow-functions')]);

<<<<<<< HEAD
=======
  if (!isHermes) {
    extraPlugins.push([require('@babel/plugin-transform-computed-properties')]);
    extraPlugins.push([require('@babel/plugin-transform-parameters')]);
    extraPlugins.push([
      require('@babel/plugin-transform-shorthand-properties'),
    ]);
    extraPlugins.push([
      require('@babel/plugin-proposal-optional-catch-binding'),
    ]);
    extraPlugins.push([require('@babel/plugin-transform-function-name')]);
    extraPlugins.push([require('@babel/plugin-transform-literals')]);
    extraPlugins.push([require('@babel/plugin-transform-sticky-regex')]);
  }
  if (!isHermesCanary) {
    extraPlugins.push([require('@babel/plugin-transform-destructuring')]);
  }
>>>>>>> 026e875e
  if (!isHermes && (isNull || hasClass || src.indexOf('...') !== -1)) {
    extraPlugins.push([
      require('@babel/plugin-proposal-object-rest-spread'),
      // Assume no dependence on getters or evaluation order. See https://github.com/babel/babel/pull/11520
      {loose: true},
    ]);
  }
  if (!isHermes && (isNull || src.indexOf('`') !== -1)) {
    extraPlugins.push([
      require('@babel/plugin-transform-template-literals'),
      {loose: true}, // dont 'a'.concat('b'), just use 'a'+'b'
    ]);
  }
  if (isHermes && (isNull || src.indexOf('async') !== -1)) {
    extraPlugins.push([require('@babel/plugin-transform-async-to-generator')]);
  }
<<<<<<< HEAD
  if (hasForOf) {
=======
  if (!isHermes && (isNull || src.indexOf('**') !== -1)) {
    extraPlugins.push([
      require('@babel/plugin-transform-exponentiation-operator'),
    ]);
  }
  if (!isHermes && (isNull || src.indexOf('Object.assign')) !== -1) {
    extraPlugins.push([require('@babel/plugin-transform-object-assign')]);
  }
  if (!isHermes && hasForOf) {
>>>>>>> 026e875e
    extraPlugins.push([
      require('@babel/plugin-transform-for-of'),
      {loose: true},
    ]);
  }
  if (
    isNull ||
    src.indexOf('React.createClass') !== -1 ||
    src.indexOf('createReactClass') !== -1
  ) {
    extraPlugins.push([require('@babel/plugin-transform-react-display-name')]);
  }
  if (!isHermes && (isNull || src.indexOf('?.') !== -1)) {
    extraPlugins.push([
      require('@babel/plugin-proposal-optional-chaining'),
      {loose: true},
    ]);
  }
  if (!isHermes && (isNull || src.indexOf('??') !== -1)) {
    extraPlugins.push([
      require('@babel/plugin-proposal-nullish-coalescing-operator'),
      {loose: true},
    ]);
  }

  if (options && options.dev && !options.useTransformReactJSXExperimental) {
    extraPlugins.push([require('@babel/plugin-transform-react-jsx-source')]);
    extraPlugins.push([require('@babel/plugin-transform-react-jsx-self')]);
  }

  if (!options || options.enableBabelRuntime !== false) {
    extraPlugins.push([
      require('@babel/plugin-transform-runtime'),
      {
        helpers: true,
        regenerator: !isHermes,
      },
    ]);
  }

  return {
    comments: false,
    compact: true,
    overrides: [
      // the flow strip types plugin must go BEFORE class properties!
      // there'll be a test case that fails if you don't.
      {
        plugins: [require('@babel/plugin-transform-flow-strip-types')],
      },
      {
        plugins: [
          ...defaultPluginsBeforeRegenerator,
          isHermes ? null : require('@babel/plugin-transform-regenerator'),
          ...defaultPluginsAfterRegenerator,
        ].filter(Boolean),
      },
      {
        test: isTypeScriptSource,
        plugins: [
          [
            require('@babel/plugin-transform-typescript'),
            {
              isTSX: false,
              allowNamespaces: true,
            },
          ],
        ],
      },
      {
        test: isTSXSource,
        plugins: [
          [
            require('@babel/plugin-transform-typescript'),
            {
              isTSX: true,
              allowNamespaces: true,
            },
          ],
        ],
      },
      {
        plugins: extraPlugins,
      },
    ],
  };
};

module.exports = options => {
  if (options.withDevTools == null) {
    const env = process.env.BABEL_ENV || process.env.NODE_ENV;
    if (!env || env === 'development') {
      return getPreset(null, {...options, dev: true});
    }
  }
  return getPreset(null, options);
};

module.exports.getPreset = getPreset;<|MERGE_RESOLUTION|>--- conflicted
+++ resolved
@@ -46,8 +46,6 @@
 
   const isNull = src == null;
   const hasClass = isNull || src.indexOf('class') !== -1;
-  const hasForOf =
-    isNull || (src.indexOf('for') !== -1 && src.indexOf('of') !== -1);
 
   const extraPlugins = [];
   if (!options.useTransformReactJSXExperimental) {
@@ -80,25 +78,14 @@
   // and patch react-refresh to not depend on this transform.
   extraPlugins.push([require('@babel/plugin-transform-arrow-functions')]);
 
-<<<<<<< HEAD
-=======
   if (!isHermes) {
-    extraPlugins.push([require('@babel/plugin-transform-computed-properties')]);
-    extraPlugins.push([require('@babel/plugin-transform-parameters')]);
-    extraPlugins.push([
-      require('@babel/plugin-transform-shorthand-properties'),
-    ]);
     extraPlugins.push([
       require('@babel/plugin-proposal-optional-catch-binding'),
     ]);
-    extraPlugins.push([require('@babel/plugin-transform-function-name')]);
-    extraPlugins.push([require('@babel/plugin-transform-literals')]);
-    extraPlugins.push([require('@babel/plugin-transform-sticky-regex')]);
   }
   if (!isHermesCanary) {
     extraPlugins.push([require('@babel/plugin-transform-destructuring')]);
   }
->>>>>>> 026e875e
   if (!isHermes && (isNull || hasClass || src.indexOf('...') !== -1)) {
     extraPlugins.push([
       require('@babel/plugin-proposal-object-rest-spread'),
@@ -114,24 +101,6 @@
   }
   if (isHermes && (isNull || src.indexOf('async') !== -1)) {
     extraPlugins.push([require('@babel/plugin-transform-async-to-generator')]);
-  }
-<<<<<<< HEAD
-  if (hasForOf) {
-=======
-  if (!isHermes && (isNull || src.indexOf('**') !== -1)) {
-    extraPlugins.push([
-      require('@babel/plugin-transform-exponentiation-operator'),
-    ]);
-  }
-  if (!isHermes && (isNull || src.indexOf('Object.assign')) !== -1) {
-    extraPlugins.push([require('@babel/plugin-transform-object-assign')]);
-  }
-  if (!isHermes && hasForOf) {
->>>>>>> 026e875e
-    extraPlugins.push([
-      require('@babel/plugin-transform-for-of'),
-      {loose: true},
-    ]);
   }
   if (
     isNull ||
